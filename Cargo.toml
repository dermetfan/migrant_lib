[package]
name = "migrant_lib"
version = "0.19.4"
authors = ["James Kominick <james.kominick@gmail.com>"]
description = "Database migration and configuration library for postgres, sqlite, mysql"
repository = "https://github.com/jaemk/migrant_lib"
keywords = ["database", "migration", "postgres", "sqlite", "mysql"]
categories = ["database", "development-tools"]
license = "MIT"
readme = "README.md"

exclude = [
    "/ci/*",
    "/db/*",
    "/migrations/*",
    "Migrant.toml",
    ".travis.yml",
]

[dependencies]
error-chain = "0.12"
chrono = "0.4"

lazy_static = "1"
regex = "1"
walkdir = "2"
serde = "1"
serde_derive = "1"
serde_json = "1"
toml = "0.4"
percent-encoding = "1"
url = "1"
log = "0.4"
postgres = {version = "0.15", optional = true}
<<<<<<< HEAD
rusqlite = {version = "0.13", optional = true }
mysql = { version = "12", optional = true }
=======
rusqlite = {version = "0.14", optional = true, features = ["bundled"] }
mysql = { version = "14", optional = true }
>>>>>>> 7d97cb0d

[features]
default = []
d-sqlite = ["rusqlite"]
d-postgres = ["postgres"]
d-mysql = ["mysql"]
d-all = ["d-sqlite", "d-postgres", "d-mysql"]
<|MERGE_RESOLUTION|>--- conflicted
+++ resolved
@@ -31,14 +31,9 @@
 percent-encoding = "1"
 url = "1"
 log = "0.4"
-postgres = {version = "0.15", optional = true}
-<<<<<<< HEAD
-rusqlite = {version = "0.13", optional = true }
-mysql = { version = "12", optional = true }
-=======
-rusqlite = {version = "0.14", optional = true, features = ["bundled"] }
+postgres = { version = "0.15", optional = true }
+rusqlite = { version = "0.14", optional = true }
 mysql = { version = "14", optional = true }
->>>>>>> 7d97cb0d
 
 [features]
 default = []
